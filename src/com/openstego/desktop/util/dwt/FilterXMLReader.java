/*
 * Steganography utility to hide messages into cover files
 * Author: Samir Vaidya (mailto:syvaidya@gmail.com)
 * Copyright (c) 2007-2017 Samir Vaidya
 */

package com.openstego.desktop.util.dwt;

import java.io.IOException;
import java.util.HashMap;
import java.util.Map;
import java.util.logging.Level;
import java.util.logging.Logger;

import javax.xml.parsers.DocumentBuilder;
import javax.xml.parsers.DocumentBuilderFactory;
import javax.xml.parsers.ParserConfigurationException;

import org.w3c.dom.Document;
import org.w3c.dom.Element;
import org.w3c.dom.NodeList;
import org.xml.sax.SAXException;

/**
 * Class to read the Filters XML and generate corresponding Java Objects
 */
public class FilterXMLReader {
    /**
     * Constructor is private so that this class is not instantiated
     */
    private FilterXMLReader() {
    }

    /**
     * This method parses the given XML file into the list of objects
     *
     * @param fileURI URI for the XML file
     * @return Map of filters with key being Integer object for filter ID
     */
    public static Map<Integer, FilterGH> parse(String fileURI) {
        Map<Integer, FilterGH> filterGHMap = new HashMap<>();
        DocumentBuilder db = null;
        Document dom = null;
        Element el = null;
        NodeList nl = null;
        FilterGH filterGH = null;

        try {
            db = DocumentBuilderFactory.newInstance().newDocumentBuilder();

            // Parse to get DOM representation of the XML file
            dom = db.parse(FilterXMLReader.class.getResourceAsStream(fileURI));

            // Get a node list of filterGH elements
            nl = dom.getDocumentElement().getElementsByTagName("filterGH");
            if (nl != null && nl.getLength() > 0) {
                for (int i = 0; i < nl.getLength(); i++) {
                    // Get the 'filterGH' element
                    el = (Element) nl.item(i);

                    // Create the object
                    filterGH = getFilterGH(el);

                    // Add it to map
                    filterGHMap.put(filterGH.getId(), filterGH);
                }
            }

            return filterGHMap;
<<<<<<< HEAD
        } catch (ParserConfigurationException | SAXException | IOException e) {
            e.printStackTrace();
=======
        } catch (ParserConfigurationException pcEx) {
            Logger.getLogger("com.openstego.desktop.util.dwt").log(Level.SEVERE, pcEx.getMessage(), pcEx);
            throw new IllegalArgumentException("Invalid Filter XML file");
        } catch (SAXException saxEx) {
            Logger.getLogger("com.openstego.desktop.util.dwt").log(Level.SEVERE, saxEx.getMessage(), saxEx);
            throw new IllegalArgumentException("Invalid Filter XML file");
        } catch (IOException ioEx) {
            Logger.getLogger("com.openstego.desktop.util.dwt").log(Level.SEVERE, ioEx.getMessage(), ioEx);
>>>>>>> f8986bae
            throw new IllegalArgumentException("Invalid Filter XML file");
        }
    }

    /**
     * This method reads XML node and creates corresponding FilterGH object
     *
     * @param el XML node element
     * @return FilterGH object
     */
    private static FilterGH getFilterGH(Element el) {
        FilterGH filterGH = new FilterGH();
        Element innerEl = null;
        NodeList nl = null;
        Filter filter = null;

        filterGH.setId(Integer.parseInt(el.getAttribute("id")));
        filterGH.setName(el.getAttribute("name"));
        filterGH.setType(el.getAttribute("type"));

        // Get a nodelist of filter elements
        nl = el.getElementsByTagName("filter");
        if (nl != null && nl.getLength() > 0) {
            for (int i = 0; i < nl.getLength(); i++) {
                // Get the 'filter' element
                innerEl = (Element) nl.item(i);

                // Create the object
                filter = getFilter(innerEl);
                filter.setHiPass((i & 1) != 1);

                // Set the object in filterGH
                if (i == 0) {
                    filterGH.setG(filter);
                } else if (i == 1) {
                    filterGH.setH(filter);
                } else if (i == 2) {
                    filterGH.setGi(filter);
                } else if (i == 3) {
                    filterGH.setHi(filter);
                }
            }
        }

        return filterGH;
    }

    /**
     * This method reads XML node and creates corresponding Filter object
     *
     * @param el XML node element
     * @return Filter object
     */
    private static Filter getFilter(Element el) {
        Filter filter = new Filter();
        Element innerEl = null;
        NodeList nl = null;
        double[] data = null;

        filter.setType(el.getAttribute("type"));
        filter.setStart(Integer.parseInt(el.getAttribute("start")));
        filter.setEnd(Integer.parseInt(el.getAttribute("end")));

        // Get a nodelist of data elements
        nl = el.getElementsByTagName("data");
        if (nl != null && nl.getLength() > 0) {
            data = new double[nl.getLength()];
            for (int i = 0; i < nl.getLength(); i++) {
                // Get the 'data' element
                innerEl = (Element) nl.item(i);

                // Add data to array
                data[i] = Double.parseDouble(innerEl.getFirstChild().getNodeValue());
            }
        }

        filter.setData(data);

        return filter;
    }
}<|MERGE_RESOLUTION|>--- conflicted
+++ resolved
@@ -67,19 +67,8 @@
             }
 
             return filterGHMap;
-<<<<<<< HEAD
         } catch (ParserConfigurationException | SAXException | IOException e) {
-            e.printStackTrace();
-=======
-        } catch (ParserConfigurationException pcEx) {
-            Logger.getLogger("com.openstego.desktop.util.dwt").log(Level.SEVERE, pcEx.getMessage(), pcEx);
-            throw new IllegalArgumentException("Invalid Filter XML file");
-        } catch (SAXException saxEx) {
-            Logger.getLogger("com.openstego.desktop.util.dwt").log(Level.SEVERE, saxEx.getMessage(), saxEx);
-            throw new IllegalArgumentException("Invalid Filter XML file");
-        } catch (IOException ioEx) {
-            Logger.getLogger("com.openstego.desktop.util.dwt").log(Level.SEVERE, ioEx.getMessage(), ioEx);
->>>>>>> f8986bae
+            Logger.getLogger("com.openstego.desktop.util.dwt").log(Level.SEVERE, e.getMessage(), e);
             throw new IllegalArgumentException("Invalid Filter XML file");
         }
     }
